{{/* teku.tmpl */}}
{{ define "consensus" }}
  consensus:
    stop_grace_period: 1m
    container_name: consensus-client
    restart: unless-stopped
    image: ${CC_IMAGE_VERSION}
    networks:
      - 1click
    user: root
    volumes:
      - ${CC_DATA_DIR}:/var/lib/teku
    ports:
<<<<<<< HEAD
      - "{{.ClDiscoveryPort}}:{{.ClDiscoveryPort}}/tcp"
      - "{{.ClDiscoveryPort}}:{{.ClDiscoveryPort}}/udp"
      - "{{.ClMetricsPort}}:{{.ClMetricsPort}}/tcp"
=======
      - "9000:9000/tcp"
      - "9000:9000/udp"
      - "5054:5054/tcp"{{if .MapAllPorts}}
      - "4000:4000"{{end}}
>>>>>>> 4affe34f
    expose:
      - 4000
    environment:
      - JAVA_OPTS=-XX:SoftMaxHeapSize=2g -Xmx4g
    command:
      - --data-path=/var/lib/teku
      - --log-destination=CONSOLE
      - --logging=${CC_LOG_LEVEL}
      - --network=${NETWORK}
      - --p2p-port=9000
      - --p2p-peer-upper-bound=${CC_PEER_COUNT}
      - --rest-api-host-allowlist=*
      - --rest-api-enabled=true
      - --rest-api-port=4000
      - --eth1-endpoints=${EC_NODE}
      - --eth1-deposit-contract-max-request-size=150
      - --metrics-enabled=true
      - --metrics-host-allowlist=*
      - --metrics-interface=0.0.0.0
      - --metrics-port=5054{{with .CheckpointSyncUrl}}
      - --initial-state={{.}}/eth/v2/debug/beacon/states/{{end}}{{range $flag := .ClExtraFlags}}
      - --{{$flag}}{{end}}
    logging:
      driver: "json-file"
      options:
        max-size: "10m"
        max-file: "10"
{{ end }}<|MERGE_RESOLUTION|>--- conflicted
+++ resolved
@@ -11,16 +11,10 @@
     volumes:
       - ${CC_DATA_DIR}:/var/lib/teku
     ports:
-<<<<<<< HEAD
       - "{{.ClDiscoveryPort}}:{{.ClDiscoveryPort}}/tcp"
       - "{{.ClDiscoveryPort}}:{{.ClDiscoveryPort}}/udp"
-      - "{{.ClMetricsPort}}:{{.ClMetricsPort}}/tcp"
-=======
-      - "9000:9000/tcp"
-      - "9000:9000/udp"
-      - "5054:5054/tcp"{{if .MapAllPorts}}
+      - "{{.ClMetricsPort}}:{{.ClMetricsPort}}/tcp"{{if .MapAllPorts}}
       - "4000:4000"{{end}}
->>>>>>> 4affe34f
     expose:
       - 4000
     environment:
