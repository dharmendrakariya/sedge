{{/* nethermind.tmpl */}}
{{ define "execution" }}
  execution:
    stop_grace_period: 30s
    container_name: execution-client
    restart: unless-stopped
    image: ${EC_IMAGE_VERSION}
    networks:
      - 1click
    volumes:
      - ${EC_DATA_DIR}:/nethermind/data
      - ${EC_JWT_SECRET_PATH}:/tmp/jwt/jwtsecret
    ports:
<<<<<<< HEAD
      - "{{.ElDiscoveryPort}}:{{.ElDiscoveryPort}}/tcp"
      - "{{.ElDiscoveryPort}}:{{.ElDiscoveryPort}}/udp"
      - "{{.ElMetricsPort}}:{{.ElMetricsPort}}/tcp"
=======
      - "30303:30303/tcp"
      - "30303:30303/udp"
      - "8008:8008/tcp"{{if .MapAllPorts}}
      - "8545:8545"
      - "8551:8551"{{end}}
>>>>>>> 4affe34f
    expose:
      - 8545
      - 8551
    command: 
      - --config=${NETWORK}
      - --datadir=/nethermind/data
      - --log=${NETHERMIND_LOG_LEVEL}{{with .TTD}}
      - --Merge.TerminalTotalDifficulty=${TTD}{{end}}
      - --Merge.TerminalBlockNumber=0
      - --Metrics.Enabled=${EC_METRICS_ENABLED}
      - --Metrics.NodeName=${EC_NODENAME}
      - --Metrics.PushGatewayUrl=${NETHERMIND_METRICS_PUSH_GATEWAY_URL}
      - --Metrics.ExposePort=8008
      - --Sync.SnapSync=${EC_SNAP_SYNC_ENABLED}
      - --JsonRpc.Enabled=true
      - --JsonRpc.Host=0.0.0.0
      - --JsonRpc.EnabledModules=${EC_ENABLED_MODULES}
      - --JsonRpc.JwtSecretFile=/tmp/jwt/jwtsecret
      - --JsonRpc.AdditionalRpcUrls=["http://0.0.0.0:8551|http;ws|net;eth;subscribe;engine;web3;client"]
      - --HealthChecks.Enabled=${NETHERMIND_HEALTH_CHECKS_ENABLED}
      - --Pruning.CacheMb=${NETHERMIND_PRUNING_CACHEMB}{{range $flag := .ElExtraFlags}}
      - --{{$flag}}{{end}}
    logging:
      driver: "json-file"
      options:
        max-size: "10m"
        max-file: "10"
{{ end }}<|MERGE_RESOLUTION|>--- conflicted
+++ resolved
@@ -11,17 +11,11 @@
       - ${EC_DATA_DIR}:/nethermind/data
       - ${EC_JWT_SECRET_PATH}:/tmp/jwt/jwtsecret
     ports:
-<<<<<<< HEAD
       - "{{.ElDiscoveryPort}}:{{.ElDiscoveryPort}}/tcp"
       - "{{.ElDiscoveryPort}}:{{.ElDiscoveryPort}}/udp"
-      - "{{.ElMetricsPort}}:{{.ElMetricsPort}}/tcp"
-=======
-      - "30303:30303/tcp"
-      - "30303:30303/udp"
-      - "8008:8008/tcp"{{if .MapAllPorts}}
+      - "{{.ElMetricsPort}}:{{.ElMetricsPort}}/tcp"{{if .MapAllPorts}}
       - "8545:8545"
       - "8551:8551"{{end}}
->>>>>>> 4affe34f
     expose:
       - 8545
       - 8551
