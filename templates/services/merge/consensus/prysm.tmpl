--- conflicted
+++ resolved
@@ -25,16 +25,10 @@
       - ./config.yml:/network_config/config.yml
       - ./genesis.ssz:/network_config/genesis.ssz{{end}}
     ports:
-<<<<<<< HEAD
       - "{{.ClDiscoveryPort}}:{{.ClDiscoveryPort}}/tcp"
       - "{{.ClDiscoveryPort}}:{{.ClDiscoveryPort}}/udp"
-      - "{{.ClMetricsPort}}:{{.ClMetricsPort}}/tcp"
-=======
-      - "9000:9000/tcp"
-      - "9000:9000/udp"
-      - "5054:5054/tcp"{{if .MapAllPorts}}
+      - "{{.ClMetricsPort}}:{{.ClMetricsPort}}/tcp"{{if .MapAllPorts}}
       - "4000:4000"{{end}}
->>>>>>> 4affe34f
     expose:
       - 4000
     command:{{with .CcPrysmCfg}}
